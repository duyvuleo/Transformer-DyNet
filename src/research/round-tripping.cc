--- conflicted
+++ resolved
@@ -460,10 +460,6 @@
 
 		// switch source and target roles
 		flag = !flag;
-<<<<<<< HEAD
-
-=======
->>>>>>> c6f7eb16
 		if (flag){
 			r++;
 			total_round++;
